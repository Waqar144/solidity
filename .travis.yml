--- conflicted
+++ resolved
@@ -56,37 +56,6 @@
           env:
               - ZIP_SUFFIX=ubuntu-trusty-clang
 
-<<<<<<< HEAD
-=======
-        # Documentation target, which generates documentation using Phoenix / ReadTheDocs.
-        - os: linux
-          dist: trusty
-          sudo: required
-          compiler: gcc
-          env:
-              - TRAVIS_DOCS=On
-              - TRAVIS_RELEASE=Off
-              - TRAVIS_TESTS=Off
-
-        # Emscripten target, which compiles 'solc' to javascript and uploads the resulting .js
-        # files to https://github.com/ethereum/solc-bin.  These binaries are used in Browser-Solidity
-        # and in other Ethereum web-based development contexts.
-        - os: linux
-          dist: trusty
-          sudo: required
-          compiler: gcc
-          node_js: stable
-          services:
-              - docker
-          before_install:
-              - docker pull trzeci/emscripten:sdk-tag-1.35.4-64bit
-          env:
-              - TRAVIS_EMSCRIPTEN=On
-              - TRAVIS_INSTALL_DEPS=Off
-              - TRAVIS_RELEASE=Off
-              - TRAVIS_TESTS=Off
-
->>>>>>> 1cecaab9
         # OS X Mavericks (10.9)
         # https://en.wikipedia.org/wiki/OS_X_Mavericks
         #
@@ -201,11 +170,8 @@
     # This runs for each tag that is created and adds the corresponding files.
     - provider: releases
       api_key:
-<<<<<<< HEAD
           secure: kyDTn9taQWSzALK2CbtJ9VC1KhIO3DzIM1aIwpJexPsEq6h1Wnjp3PoyyzJGf+09AjWZLM5lNcHy6/F9AEINgnEeekdMVNT1YIYsGSJ76z/pDXB4AOZKqGXdZgLNvmxZy9dWQJykBSV65kGgEZlihW/5gF0/ouxyZafYOYlwseA7H2NDDTdIzf5uV9oIPo/y3phXG1nxGcmE3tOH/bEJL+dv0C6hI3dhL7mQhmmBCgyo/ZlAEsdj0hbBF332dxqojGwfPeuFDrxvnWLX4jhbJAkrqKgcU+1lnsr7aI+RBHu7mV3/Fj+XfTrs3J9HvCjVfe0d9s1dMsIhdY8xT8NnZX618AiZYMIoQ1gE89R8uL/mN5BpcYG7U654FDG/+OTIa6VBMDxB9J85kYdnLq3XBlcr1YoPMfTJ1UV7mpG4D1EDJObgToyCEDNbKS1Nf+osVcP8UcsrvhBCNXhPsFud8ZemaXmrVNhJOcf8sAHZx2N/HSfm7Im74ZFqJbHrWlx9aFKZ71BvSCPAbcp4hGw0A0Anynn9hOfxZjh5aqwxhz4ieTolCWaZCVyMveLJccu2ib2LVza2soHiSX2maFFlXqkoPd8h3vIGMR4CbqWfxAhXuxzMivOc24kPVHLEt5zq9635V519eOEEPYUs4X1ArZySKvJBbEcJ2RP+AZrZlj4=
-=======
-          secure: PWH37xVBCF0XiSjl+eH7XIdkrfxZXjzvqF4PiBOnD3VnFz+odrdnIwBmCeBYTHTWF8efpp8fmzWJk2UVq1JcpyZiC+SVxO8dx91W2ia1a+wKrEQuDgkUrZBkl5IQNCv0QS81DDQhliyZEaYh8wHO/7RReyMpGpw2U2u85WkFiZ+LdlHEZPfzUeh9lxQ9n8qwFL8Rja+Q05d4cQ8zaVEtofJJT4T6DUWhc3TzuxDYxOmjwg37rC9CkGSLn6VadSh8b3j5R0SZupFsAEvBL/imBLP9r9ewoo7o4p6By3jwiIgH9yNg7LM618xbffcNaYF/KtLBi9uPHfqF7hRD4PlECz+D0PR78nQItOX5HKm1QMg5kCnghRVCA0IVjpV5fiYQnMLM7dCRv34I5b3zLpa69wQ/GLYB2FViqNUfvPeiZTEeIJ2OmATlFx8AH2JoqpY1XJknWb35+vMfa8LSiJJW++SLWeV+ncC92hrvyZ1cy3trepRRZIfyYepxHifnfdWMkddQUJk5b2WS5Fy/TJLZNPeombnpvRhUC38dsYItarKeXTc6k4oADCEDZ2rgGIcEiqRxXV11Y5xHJekLDWzUs+YJNcCuL4pnAP//LOnbnH2w9rLpwhQYSl0anCd097NivAXQJXO2JI/byIYz1kiCVQWnW6EM8+72mLOklf/Qr8k=
->>>>>>> 1cecaab9
+      file: $TRAVIS_BUILD_DIR/solidity-$ZIP_SUFFIX.zip
 
       overwrite: true
       file_glob: true
